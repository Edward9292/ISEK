--- conflicted
+++ resolved
@@ -5,121 +5,9 @@
 
 
 class LoggerManager:
-    """
-    A singleton manager for configuring the Loguru logger.
+    _instance = None
+    _lock = Lock()
 
-<<<<<<< HEAD
-    This class ensures that there is only one instance of the logger configuration
-    manager. It provides methods to initialize and re-initialize the global
-    Loguru logger with specified levels, formats, and sinks.
-
-    The `init` class method is the primary way to configure the logger.
-    The `get_logger` static method provides access to the configured
-    Loguru logger instance.
-
-    Upon import of this module, the logger is initialized with a default
-    configuration (INFO level, "{message}" format).
-    """
-    _instance: ClassVar[Optional['LoggerManager']] = None
-    _lock: ClassVar[Lock] = Lock()
-
-    # This __new__ method is a bit unusual for how Loguru is typically configured.
-    # Loguru's logger is global. Re-calling __new__ or __init__ on this manager
-    # will reconfigure the *same* global Loguru logger.
-    # The singleton pattern here manages the *configuration state* if needed,
-    # but the logger itself is already a global entity managed by Loguru.
-    def __new__(cls, level: str = "INFO", log_format: Optional[str] = "{message}") -> 'LoggerManager':
-        """
-        Creates or returns the singleton instance of LoggerManager.
-
-        Each time this is called (even with different parameters), it will
-        re-initialize the global Loguru logger using the provided `level`
-        and `log_format`.
-
-        :param level: The logging level (e.g., "DEBUG", "INFO", "WARNING").
-                      Defaults to "INFO".
-        :type level: str
-        :param log_format: The Loguru format string for log messages.
-                           If `None`, a default Loguru format might be used (though
-                           the implementation currently adds a default sink even if format is None).
-                           Defaults to "{message}".
-        :type log_format: typing.Optional[str]
-        :return: The singleton LoggerManager instance.
-        :rtype: LoggerManager
-        """
-        with cls._lock:
-            if cls._instance is None:
-                cls._instance = super().__new__(cls)
-                # Initial configuration happens here on first instance creation.
-                # Subsequent calls to __new__ will get the existing instance
-                # but __init_logger will still be called by the __new__ method's logic.
-            
-            # This effectively makes __new__ also re-initialize the logger.
-            # If the intent is for __init__ to only run once, this should be different.
-            # However, the current pattern means calling LoggerManager() reconfigures.
-            cls._instance.__init_logger_internal(level, log_format) # Renamed to avoid confusion with __init__
-        return cls._instance
-
-    # __init__ is typically called after __new__. If you want __init__ to do something
-    # only once per instance, you'd add a flag.
-    # Given the __new__ reconfigures, this __init__ might not be strictly necessary
-    # if all config is passed to __new__.
-    # For clarity, let's assume __init__ isn't doing much if __new__ handles config.
-    # def __init__(self, level: str = "INFO", log_format: Optional[str] = "{message}"):
-    #     """
-    #     Initializes the LoggerManager instance.
-    #
-    #     Note: The actual logger configuration is primarily handled in `__new__`
-    #     via `__init_logger_internal` in this specific singleton implementation.
-    #     This `__init__` method would be called every time `LoggerManager()` is invoked
-    #     after `__new__` returns the instance.
-    #
-    #     :param level: The logging level.
-    #     :type level: str
-    #     :param log_format: The Loguru format string.
-    #     :type log_format: typing.Optional[str]
-    #     """
-    #     # If self.configured flag is used:
-    #     # if not hasattr(self, '_configured'):
-    #     #     self.__init_logger_internal(level, log_format)
-    #     #     self._configured = True
-    #     pass
-
-
-    def __init_logger_internal(self, level: str, log_format: Optional[str]) -> None:
-        """
-        Internal method to initialize or re-initialize the Loguru logger.
-
-        Removes any existing handlers and adds a new one to `sys.stdout`
-        with the specified level and format.
-
-        :param level: The logging level string (e.g., "INFO", "DEBUG").
-        :type level: str
-        :param log_format: The Loguru format string for log messages.
-                           If `None`, a basic Loguru format is used (which might
-                           include more than just the message by default if not specified).
-        :type log_format: typing.Optional[str]
-        """
-        # Use the renamed loguru_logger to avoid conflict
-        loguru_logger.remove() # Removes all previously added handlers
-        
-        # Common sink arguments
-        sink_args = {
-            "sink": sys.stdout,
-            "level": level.upper(), # Ensure level is uppercase for Loguru
-            "colorize": True,
-            "enqueue": True # Useful for thread-safety and performance in some cases
-        }
-
-        if log_format:
-            sink_args["format"] = log_format
-        # If log_format is None, Loguru uses its default rich format.
-        # The original code had an `else` block that added the logger without the format string,
-        # which is equivalent to letting Loguru use its default when `format` is not in sink_args.
-
-        loguru_logger.add(**sink_args)
-        # print(f"Loguru logger re-initialized. Level: {level.upper()}, Format: '{log_format if log_format else 'Loguru Default'}'") # Debug
-=======
     def __new__(cls, debug=False):
         with cls._lock:
             if cls._instance is None:
@@ -140,7 +28,6 @@
                 format="{message}",
                 filter=lambda record: record["level"].no == logger.level("INFO").no
             )
->>>>>>> 222137d1
 
     @classmethod
     def init(cls, debug: bool = False) -> None:
@@ -159,13 +46,7 @@
         level = "DEBUG" if debug else "INFO"
         # If debug, use Loguru's default rich format. Otherwise, use minimal "{message}".
         log_format = None if debug else "{message}"
-<<<<<<< HEAD
-        
-        # Calling cls() invokes __new__ which in turn calls __init_logger_internal
-        cls(level=level, log_format=log_format)
-=======
         cls(debug=debug)
->>>>>>> 222137d1
 
     @staticmethod
     def get_logger(): # No type hint for return as it's Loguru's dynamic logger object
